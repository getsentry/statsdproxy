use anyhow::Error;
use serde::Deserialize;
use std::fs::File;

#[derive(Debug, Deserialize, PartialEq, Default)]
pub struct Config {
    pub middlewares: Vec<MiddlewareConfig>,
}

impl Config {
    pub fn new(path: &str) -> Result<Self, Error> {
        let f = File::open(path)?;
        let d: Config = serde_yaml::from_reader(f)?;
        Ok(d)
    }
}

#[derive(Debug, Deserialize, PartialEq)]
#[serde(tag = "type", rename_all = "kebab-case")]
pub enum MiddlewareConfig {
    DenyTag(DenyTagConfig),
    AllowTag(AllowTagConfig),
    CardinalityLimit(CardinalityLimitConfig),
<<<<<<< HEAD
    AddTag(AddTagConfig),
=======
    AggregateMetrics(AggregateMetricsConfig),
>>>>>>> 41d98c49
}

#[derive(Debug, Deserialize, PartialEq)]
pub struct DenyTagConfig {
    pub tags: Vec<String>,
}

#[derive(Debug, Deserialize, PartialEq)]
pub struct AllowTagConfig {
    pub tags: Vec<String>,
}

#[derive(Debug, Deserialize, Eq, Hash, PartialEq)]
pub struct LimitConfig {
    pub window: u16, // in seconds
    pub limit: u64,
}

#[derive(Debug, Deserialize, PartialEq)]
pub struct CardinalityLimitConfig {
    pub limits: Vec<LimitConfig>,
}

<<<<<<< HEAD
#[derive(Debug, Deserialize, PartialEq)]
pub struct AddTagConfig {
    pub tags: Vec<String>,
=======
fn default_true() -> bool {
    true
}
fn default_flush_interval() -> u64 {
    1
}
fn default_flush_offset() -> i64 {
    0
}

#[derive(Debug, Deserialize, PartialEq)]
pub struct AggregateMetricsConfig {
    #[serde(default = "default_true")]
    pub aggregate_counters: bool,
    #[serde(default = "default_true")]
    pub aggregate_gauges: bool,
    #[serde(default = "default_flush_interval")]
    pub flush_interval: u64,
    #[serde(default = "default_flush_offset")]
    pub flush_offset: i64,
    #[serde(default)]
    pub max_map_size: Option<usize>,
>>>>>>> 41d98c49
}

#[cfg(test)]
mod tests {
    use super::*;

    #[test]
    fn config() {
        let config = Config::new("example.yaml").unwrap();
<<<<<<< HEAD
        let expected = Config {
            middlewares: vec![
                MiddlewareConfig::DenyTag(DenyTagConfig {
                    tags: vec!["a".to_string(), "b".to_string(), "c".to_string()],
                }),
                MiddlewareConfig::CardinalityLimit(CardinalityLimitConfig {
                    limits: vec![LimitConfig {
                        window: 3600,
                        limit: 3,
                    }],
                }),
                MiddlewareConfig::AddTag(AddTagConfig {
                    tags: vec!["d".to_string(), "e:1".to_string()],
                }),
=======
        insta::assert_debug_snapshot!(config, @r###"
        Config {
            middlewares: [
                DenyTag(
                    DenyTagConfig {
                        tags: [
                            "a",
                            "b",
                            "c",
                        ],
                    },
                ),
                AllowTag(
                    AllowTagConfig {
                        tags: [
                            "x",
                            "y",
                            "z",
                        ],
                    },
                ),
                CardinalityLimit(
                    CardinalityLimitConfig {
                        limits: [
                            LimitConfig {
                                window: 3600,
                                limit: 3,
                            },
                        ],
                    },
                ),
                AggregateMetrics(
                    AggregateMetricsConfig {
                        aggregate_counters: true,
                        aggregate_gauges: true,
                        flush_interval: 1,
                        flush_offset: 0,
                        max_map_size: None,
                    },
                ),
>>>>>>> 41d98c49
            ],
        }
        "###);
    }
}<|MERGE_RESOLUTION|>--- conflicted
+++ resolved
@@ -21,11 +21,8 @@
     DenyTag(DenyTagConfig),
     AllowTag(AllowTagConfig),
     CardinalityLimit(CardinalityLimitConfig),
-<<<<<<< HEAD
+    AggregateMetrics(AggregateMetricsConfig),
     AddTag(AddTagConfig),
-=======
-    AggregateMetrics(AggregateMetricsConfig),
->>>>>>> 41d98c49
 }
 
 #[derive(Debug, Deserialize, PartialEq)]
@@ -49,11 +46,11 @@
     pub limits: Vec<LimitConfig>,
 }
 
-<<<<<<< HEAD
 #[derive(Debug, Deserialize, PartialEq)]
 pub struct AddTagConfig {
     pub tags: Vec<String>,
-=======
+}
+
 fn default_true() -> bool {
     true
 }
@@ -76,7 +73,6 @@
     pub flush_offset: i64,
     #[serde(default)]
     pub max_map_size: Option<usize>,
->>>>>>> 41d98c49
 }
 
 #[cfg(test)]
@@ -86,22 +82,6 @@
     #[test]
     fn config() {
         let config = Config::new("example.yaml").unwrap();
-<<<<<<< HEAD
-        let expected = Config {
-            middlewares: vec![
-                MiddlewareConfig::DenyTag(DenyTagConfig {
-                    tags: vec!["a".to_string(), "b".to_string(), "c".to_string()],
-                }),
-                MiddlewareConfig::CardinalityLimit(CardinalityLimitConfig {
-                    limits: vec![LimitConfig {
-                        window: 3600,
-                        limit: 3,
-                    }],
-                }),
-                MiddlewareConfig::AddTag(AddTagConfig {
-                    tags: vec!["d".to_string(), "e:1".to_string()],
-                }),
-=======
         insta::assert_debug_snapshot!(config, @r###"
         Config {
             middlewares: [
@@ -142,7 +122,14 @@
                         max_map_size: None,
                     },
                 ),
->>>>>>> 41d98c49
+                AddTag(
+                    AddTagConfig {
+                        tags: [
+                            "d",
+                            "e:1",
+                        ]
+                    }
+                )
             ],
         }
         "###);
