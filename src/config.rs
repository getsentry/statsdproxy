--- conflicted
+++ resolved
@@ -1,10 +1,5 @@
 #[cfg(feature = "cli")]
-use {
-    anyhow::Error,
-    serde::Deserialize,
-    std::fs::File,
-};
-
+use {anyhow::Error, serde::Deserialize, std::fs::File};
 
 #[cfg_attr(feature = "cli", derive(Deserialize))]
 #[derive(Debug, PartialEq, Default)]
@@ -58,23 +53,21 @@
     pub limits: Vec<LimitConfig>,
 }
 
-<<<<<<< HEAD
 #[cfg_attr(feature = "cli", derive(Deserialize))]
-#[derive(Debug, PartialEq)]
-=======
-#[derive(Debug, Deserialize, Eq, Hash, PartialEq)]
+#[derive(Debug, Eq, Hash, PartialEq)]
 pub struct TagLimitConfig {
     pub tag: String,
     pub limit: u64,
 }
 
-#[derive(Debug, Deserialize, PartialEq)]
+#[cfg_attr(feature = "cli", derive(Deserialize))]
+#[derive(Debug, PartialEq)]
 pub struct TagCardinalityLimitConfig {
     pub limits: Vec<TagLimitConfig>,
 }
 
-#[derive(Debug, Deserialize, PartialEq)]
->>>>>>> f58a33c6
+#[cfg_attr(feature = "cli", derive(Deserialize))]
+#[derive(Debug, PartialEq)]
 pub struct AddTagConfig {
     pub tags: Vec<String>,
 }
