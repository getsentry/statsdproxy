--- conflicted
+++ resolved
@@ -50,13 +50,11 @@
                     config, client,
                 ));
             }
-<<<<<<< HEAD
+            config::MiddlewareConfig::AggregateMetrics(config) => {
+                client = Box::new(middleware::aggregate::AggregateMetrics::new(config, client));
+            }
             config::MiddlewareConfig::AddTag(config) => {
                 client = Box::new(middleware::add_tag::AddTag::new(config, client));
-=======
-            config::MiddlewareConfig::AggregateMetrics(config) => {
-                client = Box::new(middleware::aggregate::AggregateMetrics::new(config, client));
->>>>>>> 41d98c49
             }
         }
     }
