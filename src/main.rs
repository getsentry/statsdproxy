use anyhow::Error;
use clap::Parser;

mod config;
mod middleware;
mod types;
use middleware::{Server, Upstream};

#[derive(Parser, Debug)]
#[command(author, version, about, long_about = None)]
struct Args {
    #[arg(short, long)]
    listen: String,

    /// Specify an address to an upstream statsd server in 'host:port' format.
    #[arg(short, long)]
    upstream: String,
    // TODO: implement a middleware, a way of nesting them and a configuration file
    #[arg(short, long)]
    config_path: String,
}

fn main() -> Result<(), Error> {
    let args = Args::parse();

<<<<<<< HEAD
    let config = config::Config::new(&args.config_path)?;

    let mut client: Box<dyn middleware::Middleware> = Box::new(Upstream::new(args.upstream).await?);
    for middleware_config in config.middlewares.into_iter().rev() {
        match middleware_config {
            config::MiddlewareConfig::AllowTag(config) => {
                client = Box::new(middleware::allow_tag::AllowTag::new(config, client));
            }
            config::MiddlewareConfig::DenyTag(config) => {
                client = Box::new(middleware::deny_tag::DenyTag::new(config, client));
            }
            config::MiddlewareConfig::CardinalityLimit(config) => {
                client = Box::new(middleware::cardinality_limit::CardinalityLimit::new(
                    config, client,
                ));
            }
        }
    }

    let server = Server::new(args.listen, client).await?;

    server.run().await?;
=======
    let client = Upstream::new(args.upstream)?;
    let server = Server::new(args.listen, client)?;
    let _config = config::Config::new(&args.config_path)?;
    server.run()?;
>>>>>>> 32654609

    Ok(())
}<|MERGE_RESOLUTION|>--- conflicted
+++ resolved
@@ -23,10 +23,9 @@
 fn main() -> Result<(), Error> {
     let args = Args::parse();
 
-<<<<<<< HEAD
     let config = config::Config::new(&args.config_path)?;
 
-    let mut client: Box<dyn middleware::Middleware> = Box::new(Upstream::new(args.upstream).await?);
+    let mut client: Box<dyn middleware::Middleware> = Box::new(Upstream::new(args.upstream)?);
     for middleware_config in config.middlewares.into_iter().rev() {
         match middleware_config {
             config::MiddlewareConfig::AllowTag(config) => {
@@ -45,13 +44,7 @@
 
     let server = Server::new(args.listen, client).await?;
 
-    server.run().await?;
-=======
-    let client = Upstream::new(args.upstream)?;
-    let server = Server::new(args.listen, client)?;
-    let _config = config::Config::new(&args.config_path)?;
     server.run()?;
->>>>>>> 32654609
 
     Ok(())
 }