use crate::config::{TagCardinalityLimitConfig, TagLimitConfig};
use crate::middleware::{Middleware, Overloaded};
use crate::types::Metric;
use anyhow::Error;
use std::collections::HashSet;

#[derive(Clone, Debug)]
struct Quota {
    // Currently this supports wildcard (*) or exact match on tag key
    tag: String,
    limit: u64,
    values_seen: HashSet<Vec<u8>>,
}

impl From<TagLimitConfig> for Quota {
    fn from(config: TagLimitConfig) -> Self {
        Quota {
            tag: config.tag,
            limit: config.limit,
            values_seen: HashSet::new(),
        }
    }
}

pub struct TagCardinalityLimit<M> {
    next: M,
    quotas: Vec<Quota>,
}

impl<M> TagCardinalityLimit<M>
where
    M: Middleware,
{
    pub fn new(config: TagCardinalityLimitConfig, next: M) -> Self {
        Self {
            next,
            quotas: config.limits.into_iter().map(Quota::from).collect(),
        }
    }
}

impl<M> Middleware for TagCardinalityLimit<M>
where
    M: Middleware,
{
    fn poll(&mut self) -> Result<(), Overloaded> {
        self.next.poll()
    }

    fn submit(&mut self, metric: Metric) -> Result<(), Overloaded> {
        let mut rewritten_metric = metric.clone();

        rewritten_metric.set_tags_from_iter(metric.tags_iter().filter(|tag| {
            let tag_name = tag.name();

            if let Some(tag_value) = tag.value() {
                for quota in self.quotas.iter() {
                    // Drop the tag if it does not fit in quota
                    if (quota.tag == "*" || quota.tag.as_bytes() == tag_name)
                        && (quota.values_seen.len() >= quota.limit as usize
                            && !quota.values_seen.contains(tag_value))
                    {
<<<<<<< HEAD
                        // Drop the tags that don't fit in quota
                        keep_tag = false;
                        log::debug!(
                            "tag_cardinality_limit: Dropping tag {:?} with value {:?}",
                            tag_name,
                            tag_value
                        );
                        break;
=======
                        return false;
>>>>>>> e3845e0e
                    }
                }
            }

            // Tag fits in quota, or has no value -- keep it
            true
        }));

        self.next.submit(rewritten_metric.clone())?;

        // Increment quotas
        for tag in rewritten_metric.tags_iter() {
            for quota in self.quotas.iter_mut() {
<<<<<<< HEAD
                if quota.tag == "*" || quota.tag.as_bytes() == tag.name() {
                    quota.values_seen.insert(tag.value().unwrap().to_vec());

                    if quota.values_seen.len() == quota.limit as usize {
                        log::info!(
                            "tag_cardinality_limit: Tag {:?} reached cardinality limit of {}",
                            quota.tag,
                            quota.limit
                        );
=======
                if quota.tag == "*" || quota.tag.as_bytes() == tag.name().to_vec() {
                    if let Some(tag_value) = tag.value() {
                        quota.values_seen.insert(tag_value.to_vec());
>>>>>>> e3845e0e
                    }
                }
            }
        }

        Ok(())
    }

    fn join(&mut self) -> Result<(), Error> {
        self.next.join()
    }
}

#[cfg(test)]
mod tests {
    use super::*;
    use crate::testutils::FnStep;
    use std::cell::RefCell;

    #[test]
    fn tag_cardinality_limit() {
        let config = TagCardinalityLimitConfig {
            limits: vec![TagLimitConfig {
                tag: "env".to_string(),
                limit: 1,
            }],
        };
        let results = RefCell::new(vec![]);
        let next = FnStep(|metric| {
            results.borrow_mut().push(metric);
            Ok(())
        });

        let mut limiter = TagCardinalityLimit::new(config, next);
        limiter
            .submit(Metric::new(b"users.online:1|c|#env:prod".to_vec()))
            .unwrap();
        assert_eq!(
            results.borrow()[0],
            Metric::new(b"users.online:1|c|#env:prod".to_vec())
        );
        limiter
            .submit(Metric::new(b"users.online:1|c|#env:dev".to_vec()))
            .unwrap();
        // env was stripped from metric
        assert_eq!(
            results.borrow()[1],
            Metric::new(b"users.online:1|c".to_vec())
        );

        limiter
            .submit(Metric::new(b"users.online:1|c|#env".to_vec()))
            .unwrap();
        // Tag without value is not limited
        assert_eq!(
            results.borrow()[2],
            Metric::new(b"users.online:1|c|#env".to_vec())
        );
    }
}<|MERGE_RESOLUTION|>--- conflicted
+++ resolved
@@ -60,18 +60,13 @@
                         && (quota.values_seen.len() >= quota.limit as usize
                             && !quota.values_seen.contains(tag_value))
                     {
-<<<<<<< HEAD
                         // Drop the tags that don't fit in quota
-                        keep_tag = false;
                         log::debug!(
                             "tag_cardinality_limit: Dropping tag {:?} with value {:?}",
                             tag_name,
                             tag_value
                         );
-                        break;
-=======
                         return false;
->>>>>>> e3845e0e
                     }
                 }
             }
@@ -85,21 +80,17 @@
         // Increment quotas
         for tag in rewritten_metric.tags_iter() {
             for quota in self.quotas.iter_mut() {
-<<<<<<< HEAD
                 if quota.tag == "*" || quota.tag.as_bytes() == tag.name() {
-                    quota.values_seen.insert(tag.value().unwrap().to_vec());
-
-                    if quota.values_seen.len() == quota.limit as usize {
-                        log::info!(
-                            "tag_cardinality_limit: Tag {:?} reached cardinality limit of {}",
-                            quota.tag,
-                            quota.limit
-                        );
-=======
-                if quota.tag == "*" || quota.tag.as_bytes() == tag.name().to_vec() {
                     if let Some(tag_value) = tag.value() {
                         quota.values_seen.insert(tag_value.to_vec());
->>>>>>> e3845e0e
+
+                        if quota.values_seen.len() == quota.limit as usize {
+                            log::info!(
+                                "tag_cardinality_limit: Tag {:?} reached cardinality limit of {}",
+                                quota.tag,
+                                quota.limit
+                            );
+                        }
                     }
                 }
             }
