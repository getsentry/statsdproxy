--- conflicted
+++ resolved
@@ -44,19 +44,7 @@
 
         if rewrite_tags {
             let mut rewriten_metric = metric.clone();
-<<<<<<< HEAD
-            let tag_bytes = tags_to_keep.iter().map(|t| t.raw);
-
-            let mut tag_buffer = Vec::new();
-            for t in tag_bytes {
-                tag_buffer.extend(t);
-
-                tag_buffer.push(b',');
-            }
-            rewriten_metric.set_tags(&tag_buffer[0..tag_buffer.len() - 1]); // omit trailing ',' from loop above
-=======
             rewriten_metric.set_tags_from_iter(tags_to_keep.iter());
->>>>>>> fcfdd38c
             self.next.submit(rewriten_metric)
         } else {
             self.next.submit(metric)
