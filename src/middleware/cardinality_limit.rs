use crate::config::{CardinalityLimitConfig, LimitConfig};
use crate::middleware::Middleware;
use crate::types::Metric;
use anyhow::Error;
use crc32fast::Hasher;
use std::collections::{BTreeMap, BTreeSet};
use std::convert::From;
use std::time::{SystemTime, UNIX_EPOCH};

// Vaguely modelled after https://github.com/getsentry/sentry-redis-tools/blob/main/sentry_redis_tools/cardinality_limiter.py
// but without redis

struct Quota {
    /// The time window for which the limit applies. "We accept only 3 distinct metrics per hour"
    /// means the limit is 3, and our window is 3600.
    window: u64,
    /// The number of distinct hashes we want to accept per the timewindow `window`.
    limit: usize,
    /// The timewindow `window` is always relative to the current timestamp, i.e. it "slides", so
    /// that for example an hourly window does not reset the entire limit every hour. This would
    /// create unpleasant "step" effects where at the beginning of each hour, there is a burst of
    /// traffic being accepted (assuming your unfiltered traffic is generally above limits).
    ///
    /// `granularity` is a divisor of `window` that can be used to make those steps smaller. If
    /// granularity equals window equals e.g. 1 hour, there is a burst of traffic at the beginning
    /// of every hour. If granularity equals 1 minute instead, the bursts are much smaller and
    /// happen every minute instead.
    ///
    /// `granularity / window` influences memory usage linearly.
    granularity: u64,

    // a granule is a segment of the window. for example, for a 24-hour window with 1h granularity,
    // we store 24 granules:
    //
    // | 0 | 1 | 2 | 3 | 4 | 5 | 6 | 7 | 8 | 9 | 10 | 11 | 12 | 13 | 14 | 15 | 16 | 17 | 18 | 19 | 20 | 21 | 22 | 23 | 24
    //
    //
    // as we add metrics, they are added to _all_ granules. every hour, the oldest granule gets
    // deleted by `remove_old_keys`, and the second-oldest granule takes its place.
    //
    // this means that the oldest granule contains all hashes observed within the sliding window.
    //
    // a hash has to "fit" into the oldest granule to be accepted. each granule contains a set of
    // hashes, and if the hash is already in the set, it is accepted "for free". if the set's size
    // is `limit`, the hash is rejected.
    //
    // currently all of this is stored as a map of sets. the map key is an absolute timestamp
    // rounded down to the next multiple of `granularity`. the set contains hashes.
    //
    // the outer map could be a ring buffer, then we can reuse the inner BTreeSet and save
    // allocations. even cooler would be to reduce pointer chasing... somehow.
    usage: BTreeMap<u64, BTreeSet<u32>>,
}

impl Quota {
    fn remove_old_keys(&mut self, now: u64) {
        let window_start = now - self.window;

        while let Some(entry) = self.usage.first_entry() {
            if *entry.key() >= window_start {
                break;
            }

            entry.remove_entry();
        }
    }
    fn does_metric_fit(&self, now: u64, hash: u32) -> bool {
        let window_start = now - self.window;
        match self.usage.get(&window_start) {
            Some(oldest_granule) => {
                oldest_granule.len() < self.limit || oldest_granule.contains(&hash)
            }
            None => true,
        }
    }

    fn insert_metric(&mut self, now: u64, hash: u32) {
        let mut current_granule = now - self.window;

        while current_granule < now {
            self.usage.entry(current_granule).or_default().insert(hash);
            current_granule += self.granularity;
        }
    }
}

impl From<LimitConfig> for Quota {
    fn from(config: LimitConfig) -> Self {
        let granularity = match config.window {
            // 5 minutes -> second granularity
            0..=300 => 1,

            // 30 minutes -> minute granularity
            301..=1800 => 60,

            // anything else -> hourly granularity
            _ => 3600,
        };

        Quota {
            window: config.window.into(),
            limit: config
                .limit
                .try_into()
                .expect("quota limit does not fit into native integer (usize)"),
            granularity,
            usage: BTreeMap::new(),
        }
    }
}

pub struct CardinalityLimit<M> {
    quotas: Vec<Quota>,
    next: M,
}

impl<M> CardinalityLimit<M>
where
    M: Middleware,
{
    pub fn new(config: CardinalityLimitConfig, next: M) -> Self {
        let quotas = config.limits.into_iter().map(Quota::from).collect();
        Self { quotas, next }
    }

    fn hash_metric(&self, metric: &Metric) -> u32 {
        let mut hasher = Hasher::new();
        if let Some(name) = metric.name() {
            hasher.update(name);
        }
        if let Some(tags) = metric.tags() {
            hasher.update(tags);
        }
        hasher.finalize()
    }
}

impl<M> Middleware for CardinalityLimit<M>
where
    M: Middleware,
{
    fn poll(&mut self) {
        self.next.poll()
    }

    fn submit(&mut self, metric: Metric) {
        let metric_hash = self.hash_metric(&metric);
        let now = SystemTime::now()
            .duration_since(UNIX_EPOCH)
            .unwrap()
            .as_secs();

        for quota in &mut self.quotas {
            quota.remove_old_keys(now);

            if !quota.does_metric_fit(now, metric_hash) {
<<<<<<< HEAD
                return;
=======
                log::debug!("Dropping metric {:?}", metric.name());
                return Ok(());
>>>>>>> a3f02192
            }
        }

        self.next.submit(metric);

        for quota in &mut self.quotas {
            quota.insert_metric(now, metric_hash);
        }
    }

    fn join(&mut self) -> Result<(), Error> {
        self.next.join()
    }
}

#[cfg(test)]
mod tests {
    use std::cell::RefCell;

    use super::*;
    use crate::testutils::FnStep;

    #[test]
    fn basic() {
        let config = CardinalityLimitConfig {
            limits: vec![LimitConfig {
                limit: 2,
                window: 3600,
            }],
        };

        let results = RefCell::new(vec![]);
        let next = FnStep(|metric| {
            results.borrow_mut().push(metric);
        });
        let mut limiter = CardinalityLimit::new(config, next);

        limiter.submit(Metric::new(b"users.online:1|c|#country:china".to_vec()));
        assert_eq!(results.borrow_mut().len(), 1);

        limiter.submit(Metric::new(b"servers.online:1|c|#country:china".to_vec()));
        assert_eq!(results.borrow_mut().len(), 2);

        // we have already ingested two distinct timeseries, this one should be dropped.
        limiter.submit(Metric::new(b"servers.online:1|c|#country:japan".to_vec()));
        assert_eq!(results.borrow_mut().len(), 2);

        // A metric with the same hash as an old one within `window` should pass through.
        limiter.submit(Metric::new(b"users.online:1|c|#country:china".to_vec()));
        assert_eq!(results.borrow_mut().len(), 3);
    }
}<|MERGE_RESOLUTION|>--- conflicted
+++ resolved
@@ -154,12 +154,8 @@
             quota.remove_old_keys(now);
 
             if !quota.does_metric_fit(now, metric_hash) {
-<<<<<<< HEAD
+                log::debug!("Dropping metric {:?}", metric.name());
                 return;
-=======
-                log::debug!("Dropping metric {:?}", metric.name());
-                return Ok(());
->>>>>>> a3f02192
             }
         }
 
