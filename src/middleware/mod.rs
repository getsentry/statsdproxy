use std::net::UdpSocket;
use std::sync::Arc;
use std::time::{Duration, SystemTime, UNIX_EPOCH};

use anyhow::Error;

use crate::types::Metric;

<<<<<<< HEAD
pub mod add_tag;
=======
pub mod aggregate;
>>>>>>> 41d98c49
pub mod allow_tag;
pub mod cardinality_limit;
pub mod deny_tag;

const BUFSIZE: usize = 8192;

#[derive(Debug)]
pub struct Overloaded {
    pub metric: Option<Metric>,
}

impl Middleware for Box<dyn Middleware> {
    fn join(&mut self) -> Result<(), Error> {
        self.as_mut().join()
    }
    fn poll(&mut self) -> Result<(), Overloaded> {
        self.as_mut().poll()
    }
    fn submit(&mut self, metric: Metric) -> Result<(), Overloaded> {
        self.as_mut().submit(metric)
    }
}

pub trait Middleware {
    fn join(&mut self) -> Result<(), Error> {
        Ok(())
    }
    fn poll(&mut self) -> Result<(), Overloaded> {
        Ok(())
    }
    fn submit(&mut self, metric: Metric) -> Result<(), Overloaded>;
}

pub struct Upstream {
    socket: Arc<UdpSocket>,
    buffer: [u8; BUFSIZE],
    buf_used: usize,
    last_sent_at: SystemTime,
}

impl Upstream {
    pub fn new(upstream: String) -> Result<Self, Error> {
        let socket = UdpSocket::bind("0.0.0.0:0")?;
        // cloudflare says connect() allows some kernel-internal optimizations on Linux
        // https://blog.cloudflare.com/everything-you-ever-wanted-to-know-about-udp-sockets-but-were-afraid-to-ask-part-1/
        socket.connect(upstream)?;
        Ok(Upstream {
            socket: Arc::new(socket),
            buffer: [0; BUFSIZE],
            buf_used: 0,
            last_sent_at: UNIX_EPOCH,
        })
    }
}

impl Middleware for Upstream {
    fn submit(&mut self, metric: Metric) -> Result<(), Overloaded> {
        let now = SystemTime::now();
        let metric_len = metric.raw.len();
        if metric_len + 1 > BUFSIZE - self.buf_used
            || now
                .duration_since(self.last_sent_at)
                .map_or(true, |x| x > Duration::from_secs(1))
        {
            if self.buf_used > 0 {
                // Message bigger than space left in buffer, or we have not sent any metrics in a
                // while. Flush the buffer.
                let bytes = self
                    .socket
                    .send(&self.buffer[..self.buf_used])
                    .expect("failed to send to upstream");
                if bytes != self.buf_used {
                    // UDP, so this should never happen, but...
                    panic!(
                        "tried to send {} bytes but only sent {}.",
                        self.buf_used, bytes
                    );
                }
                self.buf_used = 0;
            }
            self.last_sent_at = now;
        }
        if metric_len > BUFSIZE {
            // Message too big for the entire buffer, send it and pray.
            let bytes = self
                .socket
                .send(&metric.raw)
                .expect("failed to send to upstream");
            if bytes != metric_len {
                // UDP, so this should never happen, but...
                panic!(
                    "tried to send {} bytes but only sent {}.",
                    metric_len, bytes
                );
            }
        } else {
            // Put the message in the buffer, separating it from the previous message if any.
            if self.buf_used > 0 {
                self.buffer[self.buf_used] = b'\n';
                self.buf_used += 1;
            }
            self.buffer[self.buf_used..self.buf_used + metric_len].copy_from_slice(&metric.raw);
            self.buf_used += metric_len;
        }
        Ok(())
    }
}

pub struct Server<M> {
    socket: UdpSocket,
    middleware: M,
}

impl<M> Server<M>
where
    M: Middleware,
{
    pub fn new(listen: String, middleware: M) -> Result<Self, Error> {
        let socket = UdpSocket::bind(listen)?;
        Ok(Server { socket, middleware })
    }

    pub fn run(mut self) -> Result<(), Error> {
        // if sending this large udp dataframes happens to work randomly, we should not be the
        // one that breaks that setup.
        let mut buf = [0; 65535];

        loop {
            let (num_bytes, _app_socket) = self.socket.recv_from(buf.as_mut_slice())?;
            for raw in buf[..num_bytes].split(|&x| x == b'\n') {
                if raw.is_empty() {
                    continue;
                }

                let raw = raw.to_owned();
                let metric = Metric::new(raw);

                let mut carryover_metric = Some(metric);
                while let Some(metric) = carryover_metric.take() {
                    if let Err(Overloaded { metric }) = self
                        .middleware
                        .poll()
                        .and_then(|()| self.middleware.submit(metric))
                    {
                        carryover_metric = metric;
                    }
                }
            }
        }
    }
}<|MERGE_RESOLUTION|>--- conflicted
+++ resolved
@@ -6,11 +6,8 @@
 
 use crate::types::Metric;
 
-<<<<<<< HEAD
 pub mod add_tag;
-=======
 pub mod aggregate;
->>>>>>> 41d98c49
 pub mod allow_tag;
 pub mod cardinality_limit;
 pub mod deny_tag;
