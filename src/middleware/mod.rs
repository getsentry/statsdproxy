--- conflicted
+++ resolved
@@ -8,11 +8,8 @@
 pub mod allow_tag;
 pub mod cardinality_limit;
 pub mod deny_tag;
-<<<<<<< HEAD
 
 const BUFSIZE: usize = 4096;
-=======
->>>>>>> 003a7c62
 
 pub struct Overloaded {
     pub metric: Metric,
