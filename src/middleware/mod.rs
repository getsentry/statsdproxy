--- conflicted
+++ resolved
@@ -64,18 +64,20 @@
     }
 
     pub fn flush(&mut self) {
-        let bytes = self
-            .socket
-            .send(&self.buffer[..self.buf_used])
-            .expect("failed to send to upstream");
-        if bytes != self.buf_used {
-            // UDP, so this should never happen, but...
-            panic!(
-                "tried to send {} bytes but only sent {}.",
-                self.buf_used, bytes
-            );
+        if self.buf_used > 0 {
+            let bytes = self
+                .socket
+                .send(&self.buffer[..self.buf_used])
+                .expect("failed to send to upstream");
+            if bytes != self.buf_used {
+                // UDP, so this should never happen, but...
+                panic!(
+                    "tried to send {} bytes but only sent {}.",
+                    self.buf_used, bytes
+                );
+            }
+            self.buf_used = 0;
         }
-        self.buf_used = 0;
     }
 }
 
@@ -89,34 +91,15 @@
     fn submit(&mut self, metric: Metric) -> Result<(), Overloaded> {
         let now = SystemTime::now();
         let metric_len = metric.raw.len();
-<<<<<<< HEAD
-        if metric_len + 1 > BUFSIZE - self.buf_used {
-            // Message bigger than space left in buffer. Flush the buffer.
-            self.flush();
-=======
         if metric_len + 1 > BUFSIZE - self.buf_used
             || now
                 .duration_since(self.last_sent_at)
                 .map_or(true, |x| x > Duration::from_secs(1))
         {
-            if self.buf_used > 0 {
-                // Message bigger than space left in buffer, or we have not sent any metrics in a
-                // while. Flush the buffer.
-                let bytes = self
-                    .socket
-                    .send(&self.buffer[..self.buf_used])
-                    .expect("failed to send to upstream");
-                if bytes != self.buf_used {
-                    // UDP, so this should never happen, but...
-                    panic!(
-                        "tried to send {} bytes but only sent {}.",
-                        self.buf_used, bytes
-                    );
-                }
-                self.buf_used = 0;
-            }
+            // Message bigger than space left in buffer. or we have not sent any metrics in a 
+            // while. Flush the buffer.
+            self.flush();
             self.last_sent_at = now;
->>>>>>> ee85c696
         }
         if metric_len > BUFSIZE {
             // Message too big for the entire buffer, send it and pray.
