[package]
name = "statsdproxy"
authors = ["Sentry <oss@sentry.io>"]
description = "A proxy for transforming, pre-aggregating and routing statsd metrics"
repository = "https://github.com/getsentry/statsdproxy"
version = "0.1.0"
edition = "2021"
license = "Apache-2.0"

# See more keys and their definitions at https://doc.rust-lang.org/cargo/reference/manifest.html

[dependencies]
anyhow = "1.0.0"
clap = { version = "4.3.23", features = ["derive"], optional = true }
crc32fast = "1.3.2"
env_logger = "0.10.0"
serde = { version = "1.0", features = ["derive"], optional = true }
serde_yaml = { version = "0.9", optional = true }
cadence = { version = "0.29.0", optional = true }
<<<<<<< HEAD
signal-hook = "0.3.17"
log = "0.4.20"
=======
signal-hook = { version = "0.3.17", optional = true }
>>>>>>> 50fd8cae

[features]
default = ["cli"]
# opt out of cli feature to get rid of CLI dependencies
cli = ["clap", "serde", "serde_yaml", "signal-hook"]
# opt into cadence feature to enable cadence adapter

[dev-dependencies]
insta = { version = "1.31.0", features = ["yaml"] }<|MERGE_RESOLUTION|>--- conflicted
+++ resolved
@@ -17,12 +17,8 @@
 serde = { version = "1.0", features = ["derive"], optional = true }
 serde_yaml = { version = "0.9", optional = true }
 cadence = { version = "0.29.0", optional = true }
-<<<<<<< HEAD
-signal-hook = "0.3.17"
 log = "0.4.20"
-=======
 signal-hook = { version = "0.3.17", optional = true }
->>>>>>> 50fd8cae
 
 [features]
 default = ["cli"]
