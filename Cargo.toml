[package]
name = "statsdproxy"
version = "0.1.0"
edition = "2021"

# See more keys and their definitions at https://doc.rust-lang.org/cargo/reference/manifest.html

[dependencies]
anyhow = "1.0.75"
clap = { version = "4.3.23", features = ["derive"] }
crc32fast = "1.3.2"
serde = { version = "1.0", features = ["derive"] }
serde_yaml = "0.9"
<<<<<<< HEAD
cadence = { version = "0.29.1", optional = true }
=======
signal-hook = "0.3.17"
>>>>>>> 3e0f7ebd

[dev-dependencies]
insta = { version = "1.31.0", features = ["yaml"] }<|MERGE_RESOLUTION|>--- conflicted
+++ resolved
@@ -11,11 +11,8 @@
 crc32fast = "1.3.2"
 serde = { version = "1.0", features = ["derive"] }
 serde_yaml = "0.9"
-<<<<<<< HEAD
 cadence = { version = "0.29.1", optional = true }
-=======
 signal-hook = "0.3.17"
->>>>>>> 3e0f7ebd
 
 [dev-dependencies]
 insta = { version = "1.31.0", features = ["yaml"] }