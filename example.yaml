# Define middlewares to transform statsd metrics before they are forwarded.
# Middlewares are applied top-to-bottom, and middlewares of the same `type` can
# be applied multiple times.
#
# `middlewares: []` will make statsdproxy forward UDP packets almost verbatim,
# regardless of whether the metrics are parseable or not. It's equivalent to
# specifying an empty configuration file or none at all.

middlewares:
  # Remove a list of tag names ("a", "b" and "c") from incoming metrics
  - type: deny-tag
    tags: [a, b, c]

  # Allow a list of tag names ("a", "b" and "c") from incoming metrics, and
  # remove all other tags.
  - type: allow-tag
    tags: [x, y, z]

  # Apply a limit on the number of timeseries that can be passed through.
  # Multiple limits with different windows can be specified.
  - type: cardinality-limit
    limits:
      - window: 3600
        limit: 3
<<<<<<< HEAD
  - type: add-tag
    tags: [d, e:1]
=======

  # Fold many metrics into one. Currently only gauges and counters are
  # supported, other types or otherwise unparseable lines will be passed
  # through unbuffered.
  - type: aggregate-metrics
    # Whether counters should be aggregated.
    # Defaults to true.
    #
    # aggregate_counters: true

    # Whether gauges should be aggregated.
    # Defaults to true.
    #
    # aggregate_gauges: true
    
    # Flush the aggregate buffer every `flush_interval` seconds.
    # Defaults to 1 second.
    #
    # flush_interval: 1

    # Normally the times at which metrics are flushed are approximately aligned
    # with a multiple of `flush_interval`. For example, a `flush_interval` of 1
    # hour means that metrics are flushed at the start of every (wall clock)
    # hour. You can change this parameter to shift this bucketing window by a
    # number of seconds, possibly to remove certain artifacts when aggregating
    # at multiple levels. The amount can be negative.
    # Defaults to 0.
    #
    # flush_offset: 0

    # The maximum number of metrics to buffer up. If that limit is hit, the map is forcibly
    # flushed before the flush_interval.
    # Defaults to no limit.
    #
    # max_map_size: ~
>>>>>>> 41d98c49
<|MERGE_RESOLUTION|>--- conflicted
+++ resolved
@@ -22,10 +22,6 @@
     limits:
       - window: 3600
         limit: 3
-<<<<<<< HEAD
-  - type: add-tag
-    tags: [d, e:1]
-=======
 
   # Fold many metrics into one. Currently only gauges and counters are
   # supported, other types or otherwise unparseable lines will be passed
@@ -40,7 +36,7 @@
     # Defaults to true.
     #
     # aggregate_gauges: true
-    
+
     # Flush the aggregate buffer every `flush_interval` seconds.
     # Defaults to 1 second.
     #
@@ -60,5 +56,4 @@
     # flushed before the flush_interval.
     # Defaults to no limit.
     #
-    # max_map_size: ~
->>>>>>> 41d98c49
+    # max_map_size: ~